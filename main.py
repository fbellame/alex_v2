
import logging
import os

from datetime import datetime, timezone
from typing import Annotated

from dotenv import load_dotenv
from livekit import agents
from livekit import api, rtc
from livekit.agents import (Agent, AgentSession,
                            JobProcess, RoomInputOptions,
                            RunContext, function_tool)
from livekit.plugins import deepgram, noise_cancellation, openai, silero
from livekit.agents import get_job_context
from pydantic import Field
from twilio.rest import Client
import re

from user_data import UserData
from recording import start_s3_recording

load_dotenv()

logger = logging.getLogger("dental_assistant")
logger.setLevel(logging.INFO)
    
RunContext_T = RunContext[UserData]

def format_phone_number(phone: str) -> str:
    """Format phone number to Twilio-compatible format (+12223334444)."""
    if not phone:
        return phone
    
    # Remove all non-digit characters
    digits_only = ''.join(filter(str.isdigit, phone))
    
    # If the number doesn't start with 1 and has 10 digits, add 1
    if len(digits_only) == 10:
        digits_only = '1' + digits_only
    # If the number has 11 digits and starts with 1, keep as is
    elif len(digits_only) == 11 and digits_only.startswith('1'):
        pass
    # If the number has 11 digits but doesn't start with 1, assume it's missing the country code
    elif len(digits_only) == 11 and not digits_only.startswith('1'):
        digits_only = '1' + digits_only
    
    # Add the + prefix
    return '+' + digits_only

@function_tool()
async def set_first_name(
    name: Annotated[str, Field(description="The customer's first name")],
    context: RunContext_T,
) -> str:
    """Called when the customer provides their first name."""
    userdata = context.userdata
    userdata.customer_first_name = name
    
    # Log the updated first name
    logger.info(userdata.summarize())
        
    return f"The first name is updated to {name}"

@function_tool()
async def set_last_name(
    name: Annotated[str, Field(description="The customer's last name")],
    context: RunContext_T,
) -> str:
    """Called when the customer provides their last name."""
    userdata = context.userdata
    userdata.customer_last_name = name
    
    # Log the updated last name
    logger.info(userdata.summarize())
        
    return f"The last name is updated to {name}"

@function_tool()
async def verify_phone_last_four_digits(context: RunContext_T) -> str:
    """Verify the customer's phone number by showing the last 4 digits."""
    userdata = context.userdata
    
    if userdata.customer_phone:
        # Get the last 4 digits for verification
        phone_digits = ''.join(filter(str.isdigit, userdata.customer_phone))
        if len(phone_digits) >= 4:
            last_four = phone_digits[-4:]
        else:
            last_four = "0000"
        
        logger.info(f"Verifying phone number ending in: {last_four}")
        return f"I have your phone number ending in {last_four}. Is this correct for sending the confirmation SMS?"
    else:
        return "I don't have your phone number. Could you please provide it digit by digit?"

@function_tool()
async def confirm_phone_verification(
    confirmed: Annotated[bool, Field(description="Whether the caller confirms the phone number ending digits are correct")],
    context: RunContext_T,
) -> str:
    """Called when the customer confirms or denies the phone number verification."""
    userdata = context.userdata
    
    if confirmed:
        logger.info(f"Phone number verified: {userdata.customer_phone}")
        return f"Thank you! Your phone number {userdata.customer_phone} has been verified for SMS confirmation."
    else:
        # Clear the existing phone number and ask for manual input
        userdata.customer_phone = None
        return "I understand. Please provide your correct phone number digit by digit in the format (1) 111 222 3333."

@function_tool()
async def set_phone(
    phone: Annotated[str, Field(description="The customer's phone number")],
    context: RunContext_T,
) -> str:
    """Called when the customer provides their phone number."""
    userdata = context.userdata
    
    # Format phone number to Twilio-compatible format
    formatted_phone = format_phone_number(phone)
    userdata.customer_phone = formatted_phone
    
    # Log the updated phone number
    logger.info(userdata.summarize())

    return f"The phone number is updated to {formatted_phone}"

@function_tool()
async def set_booking_date_time(
    date_time: Annotated[str, Field(description="The customer's booking date and time")],
    context: RunContext_T
) -> str:
    """Called when the customer provides their booking date and time."""
    userdata = context.userdata
    logger.info("date_time: %s", date_time)
    userdata.booking_date_time = date_time
    
    # Log the updated booking date and time
    logger.info(userdata.summarize())

    return f"The booking date and time is updated to {date_time}"

@function_tool()
async def get_current_datetime(context: RunContext_T) -> str:
    """Get the current date and time."""
    current_time = datetime.now(timezone.utc)
    # Convert to Montreal timezone (EST/EDT)
    montreal_time = current_time.astimezone()
    return f"Current date and time: {montreal_time.strftime('%A, %B %d, %Y at %I:%M %p')}"

# Clinic information constant
CLINIC_INFO = (
    "SmileRight Dental Clinic is located at 5561 St-Denis Street, Montreal, Canada. "
    "Our opening hours are Monday to Friday from 8:00 AM to 6:00 PM. "
    "We are closed on weekends."
)

@function_tool()
async def get_clinic_info(context: RunContext_T) -> str:
    """Get dental clinic location and opening hours information."""
    return CLINIC_INFO

@function_tool()
async def set_booking_reason(
    reason: Annotated[str, Field(description="The booking reason")],
    context: RunContext_T
) -> str:
    """Called when the user provides their booking reason."""
    userdata = context.userdata
    userdata.booking_reason = reason
    # Log the updated booking reason 
    logger.info(userdata.summarize())
    
    return f"The booking reason is updated to {reason}"

# to hang up the call as part of a function call
@function_tool
async def end_call(ctx: RunContext):
    """Called when the user wants to end the call"""
    # let the agent finish speaking
    current_speech = ctx.session.current_speech
    if current_speech:
        await current_speech.wait_for_playout()

    await hangup_call()

@function_tool()
async def send_confirmation_sms(context: RunContext_T) -> str:
    """Send SMS confirmation to the customer with all booking details."""
    userdata = context.userdata
    
    try:
        # Get Twilio credentials from environment
        account_sid = os.getenv("TWILIO_ACCOUNT_SID")
        auth_token = os.getenv("TWILIO_AUTH_TOKEN")
        twilio_number = os.getenv("TWILIO_PHONE_NUMBER")
        
        if not all([account_sid, auth_token, twilio_number]):
            logger.error("Missing Twilio credentials in environment variables")
            return "Failed to send confirmation SMS - missing credentials"
        
        # Create Twilio client
        client = Client(account_sid, auth_token)
        
        # Use the already formatted phone number from userdata
        customer_phone = userdata.customer_phone
        
        # Create confirmation message
        message_body = f"""SmileRight Dental Clinic - Appointment Confirmation
Date: {userdata.booking_date_time}
Phone: {userdata.customer_phone}
Reason: {userdata.booking_reason}
"""
        
        # Send SMS
        message = client.messages.create(
            body=message_body,
            from_=twilio_number,
            to=customer_phone
        )
        
        logger.info(f"Confirmation SMS sent successfully. SID: {message.sid}")
        logger.info(f"SMS sent to: {customer_phone}")
        
        return f"Confirmation SMS sent successfully to {customer_phone}"
        
    except Exception as e:
        logger.error(f"Error sending confirmation SMS: {e}")
        return f"Failed to send confirmation SMS: {str(e)}"

@function_tool()
async def check_booking_complete(context: RunContext_T) -> str:
    """Check if all booking information has been collected and send confirmation SMS."""
    userdata = context.userdata
    
    required_fields = [
        userdata.customer_first_name,
        userdata.customer_last_name,
        userdata.customer_phone,
        userdata.booking_date_time,
        userdata.booking_reason
    ]
    
    if all(field is not None and field.strip() != "" for field in required_fields):
        logger.info("Booking complete - all information collected")
        
        # Send confirmation SMS
        sms_result = await send_confirmation_sms(context)
        logger.info(f"SMS confirmation result: {sms_result}")
        
        return "Booking is complete. All required information has been collected and confirmation SMS has been sent. Please end the call now."
    else:
        missing_fields = []
        if not userdata.customer_first_name:
            missing_fields.append("first name")
        if not userdata.customer_last_name:
            missing_fields.append("last name")
        if not userdata.customer_phone:
            missing_fields.append("phone number")
        if not userdata.booking_date_time:
            missing_fields.append("appointment date/time")
        if not userdata.booking_reason:
            missing_fields.append("reason for visit")
        
        return f"Booking incomplete. Missing: {', '.join(missing_fields)}"

# @function_tool()
# async def end_call(context: RunContext_T) -> str:
#     """End the call after booking is complete."""
#     logger.info("Ending call - booking completed")
    
#     try:
#         # Get the session from userdata
#         session = context.userdata.session
#         if session:
#             await session.aclose()
#             logger.info("Session closed successfully via userdata.session")
#         else:
#             logger.warning("No session found in userdata to close")
            
#     except Exception as e:
#         logger.error(f"Error ending call: {e}")
    
#     return "Call ended successfully"


class MainAgent(Agent):
    def __init__(self) -> None:
        current_time = datetime.now().strftime('%A, %B %d, %Y at %I:%M %p')
        
        OPERATING_HOURS = "Monday to Friday from 8:00 AM to 6:00 PM"
        
        MAIN_PROMPT = f"""
            You are the automated booking agent for SmileRight Dental Clinic.
            Current date and time: {current_time}
            {CLINIC_INFO}

            LANGUAGE POLICY
<<<<<<< HEAD
            Detect the patient's first reply.
            Do not switch languages once the conversation has started, even if the patient does.
            Never use special characters such as %, $, #, or *.
            
=======
            Do not switch languages once the conversation has started, even if the patient does.
            Never use special characters such as %, $, #, or *.
            
            PHONE NUMBER RULE
            The phone number is automatically initialized from the room name when the call starts.

>>>>>>> 71842ec1
            BOOKING FLOW (ask only one question at a time)

            Ask for the desired appointment date and time.
            Validate that the chosen slot falls within operating hours ({OPERATING_HOURS}).
            If it does not, politely suggest the nearest available slot.

            Ask for the patient's first name.

            Ask for the patient's last name and request that they spell it letter by letter.

            Ask for the reason for the visit.

            Confirm all captured details: date, time, full name, phone number, and reason.
            After confirming all details, check if the booking is complete using the check_booking_complete function.
<<<<<<< HEAD
            If the booking is complete, provide a brief closing remark such as:
            – English: "We look forward to seeing you!"
=======
            If the booking is complete, provide a brief closing remark such as: "We look forward to seeing you!"
>>>>>>> 71842ec1
            Then immediately end the call using the end_call function.

            GENERAL GUIDELINES
            Never ask two questions at once.
            Respond in clear, complete sentences.
            If the user provides unexpected information, politely steer them back to the required step.
            If the user asks for anything outside your scope (for example medical advice), respond succinctly that you can only help with booking appointments.
            If the user requests general information about the clinic such as opening hours, address, or available services, provide the requested information in the language used for the conversation."""
            
        logger.info("MainAgent initialized with prompt: %s", MAIN_PROMPT)
       
        super().__init__(
            instructions=MAIN_PROMPT,
<<<<<<< HEAD
            tools=[set_first_name, set_last_name, set_phone, set_booking_date_time, set_booking_reason, get_current_datetime, get_clinic_info, check_booking_complete, send_confirmation_sms, end_call],
=======
            tools=[set_first_name, set_last_name, set_booking_date_time, set_booking_reason, get_current_datetime, get_clinic_info, check_booking_complete, send_confirmation_sms, end_call],
>>>>>>> 71842ec1
            tts=openai.TTS(voice="nova"),
        )
        
    async def on_enter(self) -> None:
        await self.session.say(
            "Hi, welcome to SmileRight Dental Clinic, how can I help you today?",
            allow_interruptions=False,
        )

def prewarm(proc: JobProcess):
    proc.userdata["vad"] = silero.VAD.load()
    
def extract_phone_from_room_name(room_name: str) -> str:
    """
    Extract phone number from room name like 'call-_+15145859691_yZ35TYo5aNjy'
    Returns the phone number or None if not found
    """
    pattern = r'call-_(\+\d+)_'
    match = re.search(pattern, room_name)
    
    if match:
        return match.group(1)
    
    return None

# Add this function definition anywhere
async def hangup_call():
    ctx = get_job_context()
    if ctx is None:
        # Not running in a job context
        return
    
    await ctx.api.room.delete_room(
        api.DeleteRoomRequest(
            room=ctx.room.name,
        )
    )
    
async def entrypoint(ctx: agents.JobContext):
    
   # Get room info and extract phone number
    room = ctx.room
    room_name = room.name
    
    phone_number = extract_phone_from_room_name(room_name)
    
    logger.info(f"Room name: {room_name}")
    logger.info(f"Phone number: {phone_number}")
        
    userdata = UserData()
    userdata.customer_phone = phone_number if phone_number else None
    
    userdata.agents.update({
        "main_agent": MainAgent(),
    })
    
    recording_success = await start_s3_recording(room_name, userdata)
    if recording_success:
        logger.info("S3 Recording started successfully")
    else:
        logger.warning("S3 Recording failed, continuing without recording")    
    await ctx.connect()
    
    
    # Use optimized session class
    session = AgentSession(
        userdata=userdata,
<<<<<<< HEAD
        stt=deepgram.STT(model="nova-3", language="en-US", ),
=======
        stt=deepgram.STT(model="nova-3", language="en-US"),
>>>>>>> 71842ec1
        llm=openai.LLM(model="gpt-4o-mini"),
        tts=openai.TTS(voice="nova"),
        vad=silero.VAD.load(),
        max_tool_steps=5,
    )
    
    # Store session reference in userdata for access in function tools
    userdata.session = session
    
    await session.start(
        agent=userdata.agents["main_agent"],
        room=ctx.room,
        room_input_options=RoomInputOptions(
            noise_cancellation=noise_cancellation.BVC(),
        ),
    )

if __name__ == "__main__": 
    agents.cli.run_app(agents.WorkerOptions(entrypoint_fnc=entrypoint, prewarm_fnc=prewarm, agent_name="alex-telephony-agent"))<|MERGE_RESOLUTION|>--- conflicted
+++ resolved
@@ -266,24 +266,6 @@
         
         return f"Booking incomplete. Missing: {', '.join(missing_fields)}"
 
-# @function_tool()
-# async def end_call(context: RunContext_T) -> str:
-#     """End the call after booking is complete."""
-#     logger.info("Ending call - booking completed")
-    
-#     try:
-#         # Get the session from userdata
-#         session = context.userdata.session
-#         if session:
-#             await session.aclose()
-#             logger.info("Session closed successfully via userdata.session")
-#         else:
-#             logger.warning("No session found in userdata to close")
-            
-#     except Exception as e:
-#         logger.error(f"Error ending call: {e}")
-    
-#     return "Call ended successfully"
 
 
 class MainAgent(Agent):
@@ -298,19 +280,10 @@
             {CLINIC_INFO}
 
             LANGUAGE POLICY
-<<<<<<< HEAD
             Detect the patient's first reply.
             Do not switch languages once the conversation has started, even if the patient does.
             Never use special characters such as %, $, #, or *.
-            
-=======
-            Do not switch languages once the conversation has started, even if the patient does.
-            Never use special characters such as %, $, #, or *.
-            
-            PHONE NUMBER RULE
-            The phone number is automatically initialized from the room name when the call starts.
-
->>>>>>> 71842ec1
+
             BOOKING FLOW (ask only one question at a time)
 
             Ask for the desired appointment date and time.
@@ -325,12 +298,8 @@
 
             Confirm all captured details: date, time, full name, phone number, and reason.
             After confirming all details, check if the booking is complete using the check_booking_complete function.
-<<<<<<< HEAD
-            If the booking is complete, provide a brief closing remark such as:
-            – English: "We look forward to seeing you!"
-=======
+
             If the booking is complete, provide a brief closing remark such as: "We look forward to seeing you!"
->>>>>>> 71842ec1
             Then immediately end the call using the end_call function.
 
             GENERAL GUIDELINES
@@ -344,11 +313,7 @@
        
         super().__init__(
             instructions=MAIN_PROMPT,
-<<<<<<< HEAD
-            tools=[set_first_name, set_last_name, set_phone, set_booking_date_time, set_booking_reason, get_current_datetime, get_clinic_info, check_booking_complete, send_confirmation_sms, end_call],
-=======
             tools=[set_first_name, set_last_name, set_booking_date_time, set_booking_reason, get_current_datetime, get_clinic_info, check_booking_complete, send_confirmation_sms, end_call],
->>>>>>> 71842ec1
             tts=openai.TTS(voice="nova"),
         )
         
@@ -416,11 +381,7 @@
     # Use optimized session class
     session = AgentSession(
         userdata=userdata,
-<<<<<<< HEAD
-        stt=deepgram.STT(model="nova-3", language="en-US", ),
-=======
         stt=deepgram.STT(model="nova-3", language="en-US"),
->>>>>>> 71842ec1
         llm=openai.LLM(model="gpt-4o-mini"),
         tts=openai.TTS(voice="nova"),
         vad=silero.VAD.load(),
